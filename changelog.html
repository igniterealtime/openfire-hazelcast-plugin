<!DOCTYPE HTML PUBLIC "-//W3C//DTD HTML 4.0 Transitional//EN">

<html lang="en">
<head>
    <title>Hazelcast Clustering Plugin Changelog</title>
    <style type="text/css">
        BODY {
            font-size : 100%;
        }
        BODY, TD, TH {
            font-family : tahoma, verdana, arial, helvetica, sans-serif;
            font-size : 0.8em;
        }
        H2 {
             font-size : 10pt;
             font-weight : bold;
             padding-left : 1em;
        }
        A:hover {
            text-decoration : none;
        }
        H1 {
            font-family : tahoma, arial, helvetica, sans-serif;
            font-size : 1.4em;
            font-weight: bold;
            border-bottom : 1px #ccc solid;
            padding-bottom : 2px;
        }

        TT {
            font-family : courier new,monospace;
            font-weight : bold;
            color : #060;
        }
        PRE {
            font-family : courier new,monospace;
            font-size : 100%;
        }
    </style>
</head>
<body>

<h1>
Hazelcast Clustering Plugin Changelog
</h1>

<p><b>2.6.0</b> -- tbc.</p>
<strong>NOTE: This version of the plugin requires Openfire 4.7.0 or higher</strong>

<ul>
    <li>[<a href='https://github.com/igniterealtime/openfire-hazelcast-plugin/issues/50'>Issue #50</a>] - Move non-Hazelcast code to Openfire-core</li>
    <li>[<a href='https://github.com/igniterealtime/openfire-hazelcast-plugin/issues/65'>Issue #65</a>] - Postpone member joined event until joining node is ready to receive new data</li>
    <li>[<a href='https://github.com/igniterealtime/openfire-hazelcast-plugin/issues/69'>Issue #69</a>] - When recovering split-brain, let 'leave' play out before 'joining' again</li>
    <li>[<a href='https://github.com/igniterealtime/openfire-hazelcast-plugin/issues/71'>Issue #71</a>] - Send member joined notification across the cluster on clustering start</li>
<<<<<<< HEAD
    <li>[<a href='https://github.com/igniterealtime/openfire-hazelcast-plugin/issues/74'>Issue #74</a>] - Warn against usage of plugin-provided classes in Hazelcast</li>
=======
    <li>[<a href='https://github.com/igniterealtime/openfire-hazelcast-plugin/issues/76'>Issue #76</a>] - Finish leftCluster handling before invoking joinCluster handlers</li>
>>>>>>> 768b1d8e
</ul>

<p><b>2.5.1</b> -- September 29, 2021.</p>
<strong>NOTE: This version and lower of the plugin will not work on Openfire 4.7.0 and higher</strong>

<p><b>2.5.0</b> -- January 2, 2020</p>
<strong>NOTE: This version of the plugin requires Openfire 4.5.0 or higher</strong>

<ul>
    <li>[<a href='https://issues.igniterealtime.org/browse/OF-1868'>OF-1868</a>] -         Session message carbons, requested blocklist not clustered</li>
    <li>[<a href='https://github.com/igniterealtime/openfire-hazelcast-plugin/issues/35'>Issue #35</a>] - Remove support for Openfire < version 4.5</li>
    <li>[<a href='https://github.com/igniterealtime/openfire-hazelcast-plugin/issues/37'>Issue #37</a>] - Support for SystemProperty</li>
    <li>[<a href='https://github.com/igniterealtime/openfire-hazelcast-plugin/issues/39'>Issue #39</a>] - Expose the Cache size as a long</li>
    <li>[<a href='https://github.com/igniterealtime/openfire-hazelcast-plugin/issues/40'>Issue #40</a>] - Reduce level of debug logging for cluster tasks</li>
    <li>[<a href='https://github.com/igniterealtime/openfire-hazelcast-plugin/issues/42'>Issue #42</a>] - ClusterTask exceptions are silently lost</li>
    <li>[<a href='https://github.com/igniterealtime/openfire-hazelcast-plugin/issues/44'>Issue #44</a>] - Update to Hazelcast 3.12.5</li>
</ul>

<p><b>2.4.2</b> -- April 26, 2019</p>
<ul>
    <li>[<a href='https://github.com/igniterealtime/openfire-hazelcast-plugin/issues/23'>Issue #23</a>] - Split-brain recovery does not follow documented process</li>
    <li>[<a href='https://github.com/igniterealtime/openfire-hazelcast-plugin/issues/25'>Issue #25</a>] - Update to Hazelcast 3.12</li>
</ul>

<p><b>2.4.1</b> -- March 22, 2019</p>
<ul>
    <li>[<a href='https://github.com/igniterealtime/openfire-hazelcast-plugin/issues/5'>Issue #5</a>] - Dynamically created ClusteredCache entries not expiring</li>
    <li>[<a href='https://github.com/igniterealtime/openfire-hazelcast-plugin/issues/13'>Issue #13</a>] - Less dramatic log messages when running a one-node cluster</li>
    <li>[<a href='https://github.com/igniterealtime/openfire-hazelcast-plugin/issues/16'>Issue #16</a>] - Expose host name of cluster members on the admin UI</li>
    <li>[<a href='https://github.com/igniterealtime/openfire-hazelcast-plugin/issues/19'>Issue #19</a>] - Stop changing the XMPPServer NodeID</li>
</ul>

<p><b>2.4.0</b> -- January 25, 2019</p>

<ul>
    <li>Minimum Java requirement: 1.8</li>
</ul>

<h2>        Changes
</h2>
<ul>
    <li>[<a href='https://issues.igniterealtime.org/browse/OF-827'>OF-827</a>] -         Add support for XEP-0191: Blocking Command</li>
    <li>[<a href='https://issues.igniterealtime.org/browse/OF-1517'>OF-1517</a>] - Don't require i18n source files for all plugins to be encoded.</li>
    <li>[<a href='https://issues.igniterealtime.org/browse/OF-1641'>OF-1641</a>] - Ensure all JSP pages have the correct contentType.</li>
    <li>[<a href='https://github.com/igniterealtime/openfire-hazelcast-plugin/issues/1'>Issue #1</a>] - ClusteredCacheFactory.isSeniorClusterMember() incorrectly returns false</li>
    <li>[<a href='https://github.com/igniterealtime/openfire-hazelcast-plugin/issues/3'>Issue #3</a>] - Node-specific cluster info page not displaying</li>
    <li>[<a href='https://github.com/igniterealtime/openfire-hazelcast-plugin/issues/8'>Issue #8</a>] - Update to Hazelcast 3.11.1</li>
</ul>

<p><b>2.3.0</b> -- March 15, 2018</p>
<h2>        Bug
</h2>
<ul>
<li>[<a href='https://issues.igniterealtime.org/browse/HZ-5'>HZ-5</a>] -         The markedAsSeniorClusterMember event is not fired when a node becomes senior
</li>
<li>[<a href='https://issues.igniterealtime.org/browse/HZ-11'>HZ-11</a>] -         Disabling clustering never completes
</li>
</ul>
                    
<h2>        Improvement
</h2>
<ul>
<li>[<a href='https://issues.igniterealtime.org/browse/HZ-2'>HZ-2</a>] -         Update to Hazelcast 3.9.2
</li>
<li>[<a href='https://issues.igniterealtime.org/browse/HZ-8'>HZ-8</a>] -         Preserve Hazelcast network settings between plugin upgrades
</li>
</ul>

<p><b>2.2.4</b> -- October 26, 2017</p>
<ul>
    <li>[<a href='http://www.igniterealtime.org/issues/browse/OF-1416'>OF-1416</a>] - Dynamically created ClusteredCache entries not expiring</li>
</ul>

<p><b>2.2.3</b> -- September 15, 2017</p>
<ul>
     <li>Use an event rather than an arbitrary delay before starting clustering</li>
</ul>

<p><b>2.2.2</b> -- August 3, 2017</p>
<ul>
     <li>Ensure that Hazelcast backed Cache objects have the correct settings</li>
</ul>

<p><b>2.2.1</b> -- November 4, 2016</p>
<ul>
     <li>[<a href='http://www.igniterealtime.org/issues/browse/OF-1210'>OF-1210</a>] - correct time-to-live-seconds and MaxLifetime settings for hazelcast</li>
</ul>

<p><b>2.2.0</b> -- October 12, 2015</p>
<ul>
    <li>[<a href='http://www.igniterealtime.org/issues/browse/OF-953'>OF-953</a>] - Updated JSP libraries.</li>
    <li>Requires Openfire 4.0.0</li>
</ul>

<p><b>2.1.2</b> -- September 16, 2015</p>
<p>Bug fix:</p>
<ul>
     <li><a href="http://issues.igniterealtime.org/browse/OF-943">OF-943</a>: Fix intermittent timeout issues for synchronous remote task execution</li>
</ul>

<p><b>2.1.1</b> -- August 11, 2015</p>
<p>Bug fix:</p>
<ul>
     <li>Updated default Hazelcast config file to match 3.5 schema</li>
</ul>

<p><b>2.1.0</b> -- August 7, 2015</p>
<p>Hazelcast update:</p>
<ul>
     <li>Updated Hazelcast to latest release (3.5.1).</li>
     <li>Avoid reverse DNS lookups for cluster node members (patch submitted by caojianlin)</li>
</ul>

<p><b>2.0.0</b> -- February 6, 2015</p>
<p>Hazelcast update:</p>
<ul>
     <li>Updated Hazelcast to latest release (3.4).</li>
     <li>Repackaged to use Openfire's org.jivesoftware.openfire namespace prefix (rather than com.jivesoftware.openfire).</li>
</ul>

<p><b>1.3.4</b> -- January 10, 2015</p>
<p>Bug fixes:</p>
<ul>
     <li>Updated clustering SPI to better match design and documentation.</li>
     <li>Fixed multiple session-related NPEs that manifest under high load/latency in the cluster.</li>
</ul>

<p><b>1.3.3</b> -- December 16, 2014</p>
<p>Hazelcast update:</p>
<ul>
     <li>Updated Hazelcast to release 3.3.3 (<a href="http://docs.hazelcast.org/docs/3.3/manual/html-single/hazelcast-documentation.html#release-notes">what's new</a>).</li>
</ul>

<p><b>1.3.1</b> -- October 15, 2014</p>
<p>Hazelcast plugin update for Openfire 3.10.x:</p>
<ul>
     <li>Updated Hazelcast to release 3.3.1 (<a href="http://docs.hazelcast.org/docs/3.3/manual/html-single/hazelcast-documentation.html#release-notes">what's new</a>).</li>
     <li>Enhanced plugin to implement changes in the 3.10.x Openfire Session API (<a href="http://issues.igniterealtime.org/browse/OF-843">OF-843</a>).</li>
</ul>

<p><b>1.2.2</b> -- May 6, 2014</p>
<p>Bug Fix:</p>
<ul>
     <li>Fix node cleanup logic when a node leaves the cluster (<a href="http://issues.igniterealtime.org/browse/OF-794">OF-794</a>)</li>
</ul>

<p><b>1.2.1</b> -- April 10, 2014</p>
<p>Hazelcast update:</p>
<ul>
     <li>Updated Hazelcast to release 3.1.7 (<a href="http://www.hazelcast.org/docs/3.1/manual/html-single/#WhatsNew31">what's new</a>).</li>
     <li>Changed configuration file and README to adjust for Hazelcast schema changes.</li>
</ul>

<p><b>1.2.0</b> -- February 10, 2014</p>
<p>Miscellaneous enhancements:</p>
<ul>
     <li>Fix cluster initialization logic (<a href="http://issues.igniterealtime.org/browse/OF-699">OF-699</a>)</li>
     <li>Updated Hazelcast to release 3.1.5 (<a href="http://www.hazelcast.org/docs/3.1/manual/html-single/#WhatsNew31">what's new</a>).</li>
</ul>

<p><b>1.1.0</b> -- Sep 13, 2013</p>
<ul>
     <li>Requires Openfire 3.9.0.</li>
</ul>

<p><b>1.0.6</b> -- May 1, 2013</p>
<p>Miscellaneous enhancements:</p>
<ul>
     <li>Added support for cluster time (<a href="http://issues.igniterealtime.org/browse/OF-666">OF-666</a>)</li>
     <li>Added <code>hazelcast-cloud.jar</code> to support AWS deployments (<a href="https://discourse.igniterealtime.org/t/introducing-hazelcast-a-new-way-to-cluster-openfire/68700">more info</a>).</li>
     <li>Updated Hazelcast to release 2.5.1 (<a href="http://www.hazelcast.org/docs/2.5/manual/single_html/#ReleaseNotes">bug fixes</a>).</li>
</ul>

<p><b>1.0.5</b> -- March 26, 2013</p>
<p>JMX Support (<a href="http://issues.igniterealtime.org/browse/OF-655">OF-655</a>)</p>
<ul>
     <li>Optionally enable JMX instrumentation for Hazelcast if JMX is enabled for Openfire (via the admin console).</li>
     <li>Updated minimum server version to Openfire 3.8.2 (release pending)</li>
</ul>

<p><b>1.0.4</b> -- February 6, 2013</p>
<p>Performance-related enhancements:</p>
<ul>
     <li><a href="http://issues.igniterealtime.org/browse/OF-607">OF-607</a>: Optimize JID serialization in cluster mode</li>
     <li>Updated minimum server version to Openfire 3.8.0 (release pending)</li>
</ul>

<p><b>1.0.3</b> -- January 15, 2013</p>
<p>Minor improvements for plugin installation and upgrade:</p>
<ul>
     <li>Modify timing for cluster startup/shutdown operations to improve plugin installation and upgrade.</li>
     <li>Defer initialization of cluster event dispatcher thread until cluster is actually enabled.</li>
     <li>Improved <code>readme.html</code> to describe upgrade procedures, DNS round-robin configuration, etc.</li>
     <li>Upgraded Hazelcast to version 2.5.</li>
</ul>

<p><b>1.0.2</b> -- January 9, 2013</p>
<p>This release addresses a number of issues and other feedback received via the
<a href="https://discourse.igniterealtime.org/t/introducing-hazelcast-a-new-way-to-cluster-openfire/75882">Hazelcast announcement</a>
posted in the Openfire community forum:</p>
<ul>
     <li>Fixed cluster serialization issues for null collection objects.</li>
     <li>Improved error handling for remote sessions from invalid/offline cluster members.</li>
     <li>Removed extraneous IllegalStateException thrown during certain cluster tasks.</li>
     <li>Avoid encoding issues across cluster members by forcing UTF-8 for nodeID strings.</li>
     <li>Added nodeID to the system clustering overview page in the admin console.</li>
     <li>Updated cache configuration to prevent eviction for critical application components.</li>
</ul>

<p><b>1.0.1</b> -- December 14, 2012</p>

<ul>
     <li>Upgraded Hazelcast to version 2.4.1.</li>
</ul>

<p><b>1.0.0</b> -- September 22, 2012</p>

<ul>
     <li>Initial release. </li>
</ul>


</body>
</html><|MERGE_RESOLUTION|>--- conflicted
+++ resolved
@@ -52,11 +52,8 @@
     <li>[<a href='https://github.com/igniterealtime/openfire-hazelcast-plugin/issues/65'>Issue #65</a>] - Postpone member joined event until joining node is ready to receive new data</li>
     <li>[<a href='https://github.com/igniterealtime/openfire-hazelcast-plugin/issues/69'>Issue #69</a>] - When recovering split-brain, let 'leave' play out before 'joining' again</li>
     <li>[<a href='https://github.com/igniterealtime/openfire-hazelcast-plugin/issues/71'>Issue #71</a>] - Send member joined notification across the cluster on clustering start</li>
-<<<<<<< HEAD
     <li>[<a href='https://github.com/igniterealtime/openfire-hazelcast-plugin/issues/74'>Issue #74</a>] - Warn against usage of plugin-provided classes in Hazelcast</li>
-=======
     <li>[<a href='https://github.com/igniterealtime/openfire-hazelcast-plugin/issues/76'>Issue #76</a>] - Finish leftCluster handling before invoking joinCluster handlers</li>
->>>>>>> 768b1d8e
 </ul>
 
 <p><b>2.5.1</b> -- September 29, 2021.</p>
